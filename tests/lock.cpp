--- conflicted
+++ resolved
@@ -30,13 +30,8 @@
 constexpr std::size_t cache_size = size;
 
 /** @brief number of threads to spawn for some of the tests */
-<<<<<<< HEAD
 constexpr int kThreads = 16;
-/** @brief number of itereations to run for some of the tests */
-=======
-constexpr int nThreads = 16;
 /** @brief number of iterations to run for some of the tests */
->>>>>>> b7cfc24e
 constexpr int iter = 10000;
 
 /**
