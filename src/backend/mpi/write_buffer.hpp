--- conflicted
+++ resolved
@@ -20,15 +20,6 @@
 #include "virtual_memory/virtual_memory.hpp"
 #include "qd.hpp"
 
-<<<<<<< HEAD
-/**
- * @brief		Argo cache data structure
- * @deprecated 	prototype implementation, should be replaced with API calls
- */
-extern control_data* cacheControl;
-
-=======
->>>>>>> d5830e5e
 /** @brief Block size based on backend definition */
 const std::size_t block_size = page_size*CACHELINE;
 
