--- conflicted
+++ resolved
@@ -6,23 +6,8 @@
  * @warning do not rely on functions from this file
  */
 
-<<<<<<< HEAD
-#ifndef argo_swdsm_h
-#define argo_swdsm_h argo_swdsm_h
-
-/* Includes */
-#include <atomic>
-#include <cmath>
-#include <cstdint>
-#include <functional>
-#include <mutex>
-#include <shared_mutex>
-#include <type_traits>
-#include <vector>
-=======
 #ifndef ARGODSM_SRC_BACKEND_MPI_SWDSM_H_
 #define ARGODSM_SRC_BACKEND_MPI_SWDSM_H_
->>>>>>> 03409cd5
 
 // C headers
 #include <assert.h>
@@ -44,8 +29,14 @@
 #include <time.h>
 #include <unistd.h>
 // C++ headers
+#include <atomic>
+#include <cmath>
 #include <cstdint>
+#include <functional>
+#include <mutex>
+#include <shared_mutex
 #include <type_traits>
+#include <vector>
 
 #include "argo.h"
 #include "backend/backend.hpp"
@@ -566,7 +557,6 @@
  * @todo This should be moved into a dedicated cache class
  */
 bool _is_cached(std::uintptr_t addr);
-<<<<<<< HEAD
 
 /**
  * @brief Locks the correct mpi_lock_sharer, performs operation
@@ -608,7 +598,4 @@
  * @return the offset into the sharer window
  */
 std::size_t get_data_win_offset(std::size_t offset);
-#endif /* argo_swdsm_h */
-=======
-#endif  // ARGODSM_SRC_BACKEND_MPI_SWDSM_H_
->>>>>>> 03409cd5
+#endif  // ARGODSM_SRC_BACKEND_MPI_SWDSM_H_