--- conflicted
+++ resolved
@@ -144,13 +144,8 @@
 
 
 void init_mpi_cacheblock(void) {
-<<<<<<< HEAD
-	//init our struct coherence unit to work in mpi.
+	// init our struct coherence unit to work in mpi.
 	MPI_Type_contiguous(PAGE_SIZE*CACHELINE, MPI_BYTE, &cacheblock);
-=======
-	// init our struct coherence unit to work in mpi.
-	MPI_Type_contiguous(pagesize*CACHELINE, MPI_BYTE, &cacheblock);
->>>>>>> 7383f774
 	MPI_Type_commit(&cacheblock);
 }
 
@@ -1478,13 +1473,8 @@
 }
 
 std::size_t get_data_win_index(std::size_t offset) {
-<<<<<<< HEAD
-	std::size_t granularity = load_size*2; // 2x load size pages per window chunk
+	std::size_t granularity = load_size*2;  // 2x load size pages per window chunk
 	std::size_t chunk_index = (offset/(PAGE_SIZE*CACHELINE)) / granularity;
-=======
-	std::size_t granularity = load_size*2;  // 2x load size pages per window chunk
-	std::size_t chunk_index = (offset/(pagesize*CACHELINE)) / granularity;
->>>>>>> 7383f774
 	return (chunk_index + chunk_index/mpi_windows + 1) % mpi_windows;
 }
 
