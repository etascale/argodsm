/**
 * @file
 * @brief This file implements the MPI-backend of ArgoDSM
 * @copyright Eta Scale AB. Licensed under the Eta Scale Open Source License. See the LICENSE file for details.
 */

#include <algorithm>
#include <cstddef>
#include <memory>
#include <vector>

#include "data_distribution/global_ptr.hpp"
#include "env/env.hpp"
#include "signal/signal.hpp"
#include "swdsm.h"
#include "virtual_memory/virtual_memory.hpp"

namespace dd = argo::data_distribution;
namespace vm = argo::virtual_memory;
namespace sig = argo::signal;
namespace env = argo::env;

using namespace argo::backend;

/*Barrier*/
/** @brief  Locks access to part that does SD in the global barrier */
pthread_mutex_t barriermutex = PTHREAD_MUTEX_INITIALIZER;
/** @brief Thread local barrier used to first wait for all local threads in the global barrier*/
pthread_barrier_t *threadbarrier;


/*Pagecache*/
/** @brief  Size of the cache in number of pages*/
std::size_t cachesize;
/** @brief  The maximum number of pages load_cache_entry will fetch remotely */
std::size_t load_size;
/** @brief  Offset off the cache in the backing file*/
std::size_t cacheoffset;
/** @brief  Keeps state, tag and dirty bit of the cache*/
control_data * cacheControl;
/** @brief  keeps track of readers and writers*/
std::uint64_t *globalSharers;
/** @brief  size of pyxis directory*/
std::size_t classificationSize;
/** @brief  Tracks if a page is touched this epoch*/
argo_byte * touchedcache;
/** @brief  The local page cache*/
char* cacheData;
/** @brief Copy of the local cache to keep twinpages for later being able to DIFF stores */
char * pagecopy;
/** @brief Pointer to locks protecting the page cache */
std::vector<cache_lock> cache_locks;
/** @brief Mutex ensuring that only one thread can perform node-wide synchronization */
std::shared_mutex sync_lock;

/*Writebuffer*/
/** @brief A write buffer storing cache indices */
write_buffer<std::size_t>* argo_write_buffer;

/*MPI and Comm*/
/** @brief A communicator to isolate ArgoDSM communication */
MPI_Comm argo_comm;
/** @brief The number of MPI windows per remote node */
std::size_t mpi_windows;
/** @brief MPI window for communicating pyxis directory*/
std::vector<std::vector<MPI_Win>> sharer_windows;
/** @brief MPI windows for reading and writing data in global address space */
std::vector<std::vector<MPI_Win>> data_windows;
/**
 * @brief Mutex to protect concurrent access to same window from within node
 * @note  First index corresponds to window, second to remote node
 **/
mpi_lock **mpi_lock_sharer;
/**
 * @brief Mutex to protect concurrent access to same window from within node
 * @note  First index corresponds to window, second to remote node
 **/
mpi_lock **mpi_lock_data;
/** @brief MPI data structure for sending cache control data*/
MPI_Datatype mpi_control_data;
/** @brief MPI data structure for a block containing an ArgoDSM cacheline of pages */
MPI_Datatype cacheblock;
/** @brief number of MPI processes / ArgoDSM nodes */
argo::num_nodes_t numtasks;
/** @brief rank/process ID in the MPI/ArgoDSM runtime*/
argo::node_id_t workrank;

/*Common*/
/** @brief  Points to start of global address space*/
void* startAddr;
/** @brief  Points to start of global address space this process is serving */
char* globalData;
/** @brief  Size of global address space*/
std::size_t size_of_all;
/** @brief  Size of this process part of global address space*/
std::size_t size_of_chunk;
/** @brief  size of a page */
static const unsigned int pagesize = 4096;
/** @brief  Magic value for invalid cacheindices */
std::uintptr_t GLOBAL_NULL;
/** @brief  Statistics */
argo_statistics stats;

/*First-Touch policy*/
/** @brief  Holds the owner and backing offset of a page */
std::uintptr_t *global_owners_dir;
/** @brief  Holds the backing offsets of the nodes */
std::uintptr_t *global_offsets_tbl;
/** @brief  Size of the owners directory */
std::size_t owners_dir_size;
/** @brief  MPI window for communicating owners directory */
MPI_Win owners_dir_window;
/** @brief  MPI window for communicating offsets table */
MPI_Win offsets_tbl_window;

namespace {
	/** @brief constant for invalid ArgoDSM node */
	constexpr std::uint64_t invalid_node = static_cast<std::uint64_t>(-1);
}

std::size_t isPowerOf2(std::size_t x) {
	std::size_t retval =  ((x & (x - 1)) == 0); //Checks if x is power of 2 (or zero)
	return retval;
}

std::size_t getCacheIndex(std::uintptr_t addr) {
	std::size_t index = (addr/pagesize) % cachesize;
	return index;
}

void init_mpi_struct(void) {
	// init our struct coherence unit to work in MPI.
	const int blocklen[3] = {1, 1, 1};
	MPI_Aint offsets[3];
	offsets[0] = 0;  offsets[1] = sizeof(argo_byte)*1;  offsets[2] = sizeof(argo_byte)*2;

	MPI_Datatype types[3] = {MPI_BYTE, MPI_BYTE, MPI_UNSIGNED_LONG};
	MPI_Type_create_struct(3, blocklen, offsets, types, &mpi_control_data);

	MPI_Type_commit(&mpi_control_data);
}


void init_mpi_cacheblock(void) {
	//init our struct coherence unit to work in mpi.
	MPI_Type_contiguous(pagesize*CACHELINE, MPI_BYTE, &cacheblock);
	MPI_Type_commit(&cacheblock);
}

/**
 * @brief align an offset into a memory region to the beginning of its size block
 * @param offset the unaligned offset
 * @param size the size of each block
 * @return the beginning of the block of size size where offset is located
 */
inline std::size_t align_backwards(std::size_t offset, std::size_t size) {
	return (offset / size) * size;
}

argo::node_id_t get_homenode(std::uintptr_t addr) {
	dd::global_ptr<char> gptr(reinterpret_cast<char*>(
			addr + reinterpret_cast<std::uintptr_t>(startAddr)), true, false);
	return gptr.node();
}

argo::node_id_t peek_homenode(std::uintptr_t addr) {
	dd::global_ptr<char> gptr(reinterpret_cast<char*>(
			addr + reinterpret_cast<std::uintptr_t>(startAddr)), false, false);
	return gptr.peek_node();
}

std::size_t get_offset(std::uintptr_t addr) {
	dd::global_ptr<char> gptr(reinterpret_cast<char*>(
			addr + reinterpret_cast<std::uintptr_t>(startAddr)), false, true);
	return gptr.offset();
}

std::size_t peek_offset(std::uintptr_t addr) {
	dd::global_ptr<char> gptr(reinterpret_cast<char*>(
			addr + reinterpret_cast<std::uintptr_t>(startAddr)), false, false);
	return gptr.peek_offset();
}

/*Loading and Prefetching*/
/**
 * @brief load into cache helper function
 * @param aligned_access_offset memory offset to load into the cache
 * @pre aligned_access_offset must be aligned as CACHELINE*pagesize
 */
void load_cache_entry(std::uintptr_t aligned_access_offset) {
	/* If it's not an ArgoDSM address, do not handle it */
	if(aligned_access_offset >= size_of_all) {
		// XXX: Must probably unlock here?
		printf("WARNING: UNSAFE CASE!!!\n");
		return;
	}

	const std::size_t block_size = pagesize*CACHELINE;
	/* Check that the precondition holds true */
	assert((aligned_access_offset % block_size) == 0);

	/* Assign node bit IDs */
	const std::uint64_t node_id_bit = static_cast<std::uint64_t>(1) << workrank;
	const std::uint64_t node_id_inv_bit = ~node_id_bit;

	/* Calculate start values and store some parameters */
	const std::size_t cache_index = getCacheIndex(aligned_access_offset);
	const std::size_t start_index = align_backwards(cache_index, CACHELINE);
	std::size_t end_index = start_index+CACHELINE;
	const argo::node_id_t load_node = get_homenode(aligned_access_offset);
	const std::size_t load_offset = get_offset(aligned_access_offset);
	const std::size_t load_sharer_win_index = get_sharer_win_index(
			get_classification_index(aligned_access_offset));
	const std::size_t load_data_win_index = get_data_win_index(load_offset);


	/* Return if requested cache entry is already up to date. */
	if(cacheControl[start_index].tag == aligned_access_offset &&
			cacheControl[start_index].state != INVALID) {
		cache_locks[start_index].unlock();
		return;
	}

	/* Adjust end_index to ensure the whole chunk to fetch is on the same node */
	for(std::size_t i = start_index+CACHELINE, p = CACHELINE;
					i < start_index+load_size;
					i+=CACHELINE, p+=CACHELINE) {
		const std::uintptr_t temp_addr = aligned_access_offset + p*block_size;
		/* Increase end_index if it is within bounds and on the same node */
		if(temp_addr < size_of_all && i < cachesize) {
			const argo::node_id_t temp_node = peek_homenode(temp_addr);
			const std::size_t temp_offset = peek_offset(temp_addr);
			const std::size_t temp_sharer_win_index = get_sharer_win_index(
					get_classification_index(temp_addr));
			const std::size_t temp_data_win_index = get_data_win_index(temp_offset);

			if(temp_node == load_node &&
					temp_offset == (load_offset + p*block_size) &&
					temp_sharer_win_index == load_sharer_win_index &&
					temp_data_win_index == load_data_win_index) {
				end_index+=CACHELINE;
			} else {
				break;
			}
		} else {
			/* Stop when either condition is not satisfied */
			break;
		}
	}

	bool new_sharer = false;
	const std::size_t fetch_size = end_index - start_index;
	const std::size_t classification_size = fetch_size*2;

	/* For each page to load, true if page should be cached else false */
	std::vector<bool> pages_to_load(fetch_size);
	/* For each page to update in the cache, true if page has
	 * already been handled else false */
	std::vector<bool> handled_pages(fetch_size);
	/* Contains classification index for each page to load */
	std::vector<std::size_t> classification_index_array(fetch_size);
	/* Store sharer state from local node temporarily */
	std::vector<std::uintptr_t> local_sharers(fetch_size);
	/* Store content of remote Pyxis directory temporarily */
	std::vector<std::uintptr_t> remote_sharers(classification_size);
	/* Store updates to be made to remote Pyxis directory */
	std::vector<std::uintptr_t> sharer_bit_mask(classification_size);
	/* Temporarily store remotely fetched cache data */
	std::vector<char> temp_data(fetch_size*pagesize);

	/* Write back existing cache entries if needed */
	for(std::size_t idx = start_index, p = 0; idx < end_index; idx+=CACHELINE, p+=CACHELINE) {
		/* Address and pointer to the data being loaded */
		const std::size_t temp_addr = aligned_access_offset + p*block_size;

		if(cache_locks[idx].try_lock() || idx == start_index) {
			/* Skip updating pages that are already present and valid in the cache */
			if(cacheControl[idx].tag == temp_addr && cacheControl[idx].state != INVALID) {
				pages_to_load[p] = false;
				cache_locks[idx].unlock();
				continue;
			} else {
				pages_to_load[p] = true;
			}
		} else {
			pages_to_load[p] = false;
			continue;
		}

		/* If another page occupies the cache index, begin to evict it. */
		if((cacheControl[idx].tag != temp_addr) && (cacheControl[idx].tag != GLOBAL_NULL)) {
			void* old_ptr = static_cast<char*>(startAddr) + cacheControl[idx].tag;
			void* temp_ptr = static_cast<char*>(startAddr) + temp_addr;

			/* If the page is dirty, write it back */
			if(cacheControl[idx].dirty == DIRTY) {
				mprotect(old_ptr, block_size, PROT_READ);
				for(std::size_t j = 0; j < CACHELINE; j++) {
					storepageDIFF(idx+j, pagesize*j+(cacheControl[idx].tag));
				}
				argo_write_buffer->erase(idx);
			}

			/* Clean up cache and protect memory */
			cacheControl[idx].state = INVALID;
			cacheControl[idx].tag = temp_addr;
			cacheControl[idx].dirty = CLEAN;
			vm::map_memory(temp_ptr, block_size, pagesize*idx, PROT_NONE);
			mprotect(old_ptr, block_size, PROT_NONE);
		}
	}

	/* Initialize classification_index_array */
	for(std::size_t i = 0; i < fetch_size; i+=CACHELINE) {
		const std::size_t temp_addr = aligned_access_offset + i*block_size;
		classification_index_array[i] = get_classification_index(temp_addr);
	}

	/* Increase stat counter as load will be performed */
	stats.read_misses.fetch_add(1);

	/* Get globalSharers info from local node and add self to it */
	sharer_op(MPI_LOCK_SHARED, workrank, classification_index_array[0],
			[&](std::size_t) {
		for(std::size_t i = 0; i < fetch_size; i+=CACHELINE) {
			if(pages_to_load[i]) {
				/* Check local pyxis directory if we are sharer of the page */
				local_sharers[i] = (globalSharers[classification_index_array[i]])&node_id_bit;
				if(local_sharers[i] == 0) {
					sharer_bit_mask[i*2] = node_id_bit;
					new_sharer = true;  // At least one new sharer detected
				}
			}
		}
	});

	std::size_t sharer_win_offset = get_sharer_win_offset(classification_index_array[0]);
	/* If this node is a new sharer of at least one of the pages */
	if(new_sharer) {
		/* Register this node as sharer of all newly shared pages in the load_node's
		 * globalSharers directory using one MPI call. When this call returns,
		 * remote_sharers contains remote globalSharers directory values prior to
		 * this call. */
		sharer_op(MPI_LOCK_SHARED, load_node, classification_index_array[0],
				[&](std::size_t win_index) {
				MPI_Get_accumulate(sharer_bit_mask.data(), classification_size, MPI_LONG,
						remote_sharers.data(), classification_size, MPI_LONG,
						load_node, sharer_win_offset, classification_size,
						MPI_LONG, MPI_BOR, sharer_windows[win_index][load_node]);
				});
	}

	/* Register the received remote globalSharers information locally */
	sharer_op(MPI_LOCK_EXCLUSIVE, workrank, classification_index_array[0],
			[&](std::size_t) {
			for(std::size_t i = 0; i < fetch_size; i+=CACHELINE) {
				if(pages_to_load[i]) {
					globalSharers[classification_index_array[i]] |= remote_sharers[i*2];
					globalSharers[classification_index_array[i]] |= node_id_bit;  // Also add self
					globalSharers[classification_index_array[i]+1] |= remote_sharers[(i*2)+1];
				}
			}
		});

	/* If any owner of a page we loaded needs to downgrade from private
	 * to shared, we need to notify it */
	for(std::size_t i = 0; i < fetch_size; i += CACHELINE) {
		/* Skip pages that are not loaded or already handled */
		if(pages_to_load[i] && !handled_pages[i]) {
			std::fill(sharer_bit_mask.begin(), sharer_bit_mask.end(), 0);
			const std::uintptr_t owner_id_bit =
				remote_sharers[i*2]&node_id_inv_bit; // remove own bit

			/* If there is exactly one other owner, and we are not sharer */
			if(isPowerOf2(owner_id_bit) && owner_id_bit != 0 && local_sharers[i] == 0) {
				std::uintptr_t owner = invalid_node; // initialize to failsafe value
				for(argo::num_nodes_t n = 0; n < numtasks; n++) {
					if((static_cast<std::uintptr_t>(1) << n) == owner_id_bit) {
						owner = n; //just get rank...
						break;
					}
				}
				sharer_bit_mask[i*2] = node_id_bit;

				/* Check if any of the remaining pages need downgrading on the same node */
				for(std::size_t j = i+CACHELINE; j < fetch_size; j+=CACHELINE) {
					if(pages_to_load[j] && !handled_pages[j]) {
						if((remote_sharers[j*2]&node_id_inv_bit) == owner_id_bit &&
								local_sharers[j] == 0) {
							sharer_bit_mask[j*2] = node_id_bit;
							handled_pages[j] = true;  // Ensure these are marked as completed
						}
					}
				}

				/* Downgrade all relevant pages on the owner node from private to shared */
				sharer_op(MPI_LOCK_EXCLUSIVE, owner, classification_index_array[0],
						[&](std::size_t win_index) {
						MPI_Accumulate(sharer_bit_mask.data(), classification_size, MPI_LONG,
								owner, sharer_win_offset, classification_size, MPI_LONG,
								MPI_BOR, sharer_windows[win_index][owner]);
					});
			}
		}
	}

	/* Finally, get the cache data and store it temporarily */
	std::size_t win_index = get_data_win_index(load_offset);
	std::size_t win_offset = get_data_win_offset(load_offset);
	mpi_lock_data[win_index][load_node].lock(MPI_LOCK_SHARED, load_node, data_windows[win_index][load_node]);
	MPI_Get(temp_data.data(), fetch_size, cacheblock,
					load_node, win_offset, fetch_size, cacheblock, data_windows[win_index][load_node]);
	mpi_lock_data[win_index][load_node].unlock(load_node, data_windows[win_index][load_node]);

	/* Update the cache */
	for(std::size_t idx = start_index, p = 0; idx < end_index; idx+=CACHELINE, p+=CACHELINE) {
		/* Update only the pages necessary */
		if(pages_to_load[p]) {
			/* Insert the data in the node cache */
			memcpy(&cacheData[idx*block_size], &temp_data[p*block_size], block_size);

			const std::size_t temp_addr = aligned_access_offset + p*block_size;
			void* temp_ptr = static_cast<char*>(startAddr) + temp_addr;

			/* If this is the first time inserting in to this index, perform vm map */
			if(cacheControl[idx].tag == GLOBAL_NULL) {
				vm::map_memory(temp_ptr, block_size, pagesize*idx, PROT_READ);
				cacheControl[idx].tag = temp_addr;
			} else {
				/* Else, just mprotect the region */
				mprotect(temp_ptr, block_size, PROT_READ);
			}
			touchedcache[idx] = 1;
			cacheControl[idx].state = VALID;
			cacheControl[idx].dirty = CLEAN;
			/* Unlock every lock but that for start_index */
			if(idx != start_index) {
				cache_locks[idx].unlock();
			}
		}
	}
}


void handler(int sig, siginfo_t *si, void *context) {
	UNUSED_PARAM(sig);
#ifndef REG_ERR
	UNUSED_PARAM(context);
#endif /* REG_ERR */
	double t1 = MPI_Wtime();
	std::uintptr_t tag;
	argo_byte state;

	/* compute offset in distributed memory in bytes, always positive */
	const std::size_t access_offset = static_cast<char*>(si->si_addr) - static_cast<char*>(startAddr);

	/* The type of miss triggering the handler is unknown */
	sig::access_type miss_type = sig::access_type::undefined;
#ifdef REG_ERR
	/* On x86, get and decode the error number from the context */
	const ucontext_t* ctx = static_cast<ucontext_t*>(context);
	auto err_num = ctx->uc_mcontext.gregs[REG_ERR];
	assert(err_num & X86_PF_USER);	//Assert signal from user space
	assert(err_num < X86_PF_RSVD); 	//Assert signal is from read or write access
	/* This could be further decoded by using X86_PF_PROT to detect
	 * whether the fault originated from no page found (0) or from
	 * a protection fault (1), but is not needed for this purpose. */
	/* Assign correct type to the miss */
	miss_type = (err_num & X86_PF_WRITE) ? sig::access_type::write : sig::access_type::read;
#endif /* REG_ERR */

	/* align access offset to cacheline */
	const std::size_t aligned_access_offset = align_backwards(access_offset, CACHELINE*pagesize);
	std::size_t classidx = get_classification_index(aligned_access_offset);

	/* compute start pointer of cacheline. char* has byte-wise arithmetics */
	char* const aligned_access_ptr = static_cast<char*>(startAddr) + aligned_access_offset;
	std::size_t startIndex = getCacheIndex(aligned_access_offset);

	/* Get homenode and offset, protect with ibsem if first touch */
	argo::node_id_t homenode = get_homenode(aligned_access_offset);
	std::size_t offset = get_offset(aligned_access_offset);

	std::uint64_t id = static_cast<std::uint64_t>(1) << workrank;
	std::uint64_t invid = ~id;
	std::size_t sharer_win_offset = get_sharer_win_offset(classidx);

	/* Acquire shared sync lock and first cache index lock */
	double sync_lock_start = MPI_Wtime();
	std::shared_lock lock(sync_lock);
	double sync_lock_end = MPI_Wtime();
	{ // creates a scope for the lock below
		std::lock_guard<std::mutex> sync_time_lock(stats.sync_lock_time_mutex);
		stats.sync_lock_time += sync_lock_end-sync_lock_start;
	}
	cache_locks[startIndex].lock();

	/* page is local */
	if(homenode == workrank) {
		std::uint64_t sharers, prevsharer;
		sharer_op(MPI_LOCK_SHARED, workrank, classidx, [&](std::size_t) {
				prevsharer = (globalSharers[classidx])&id;
				});
		if(prevsharer != id) {
			sharer_op(MPI_LOCK_EXCLUSIVE, workrank, classidx, [&](std::size_t) {
					sharers = globalSharers[classidx];
					globalSharers[classidx] |= id;
					});
			if(sharers != 0 && sharers != id && isPowerOf2(sharers)) {
				std::uint64_t ownid = sharers&invid;
				argo::node_id_t owner = workrank;
				for(argo::num_nodes_t n = 0; n < numtasks; n++) {
					if((static_cast<std::uint64_t>(1) << n) == ownid) {
						owner = n;  // just get rank...
						break;
					}
				}
				if(owner == workrank) {
					throw "bad owner in local access";
				} else {
					/* update remote private holder to shared */
					sharer_op(MPI_LOCK_EXCLUSIVE, owner, classidx,
							[&](std::size_t win_index) {
							MPI_Accumulate(&id, 1, MPI_LONG, owner, sharer_win_offset,
									1, MPI_LONG, MPI_BOR, sharer_windows[win_index][owner]);
							});
				}
			}
			/* set page to permit reads and map it to the page cache */
			/** @todo Set cache offset to a variable instead of calculating it here */
			vm::map_memory(aligned_access_ptr, pagesize*CACHELINE, cacheoffset+offset, PROT_READ);
		} else {
			/* Do not register as writer if this is a confirmed read miss */
			if(miss_type == sig::access_type::read) {
				cache_locks[startIndex].unlock();
				return;
			}

			/* get current sharers/writers and then add your own id */
			std::uint64_t sharers, writers;
			sharer_op(MPI_LOCK_EXCLUSIVE, workrank, classidx, [&](std::size_t) {
					sharers = globalSharers[classidx];
					writers = globalSharers[classidx+1];
					globalSharers[classidx+1] |= id;
					});

			/* remote single writer */
			if(writers != id && writers != 0 && isPowerOf2(writers&invid)) {
				argo::node_id_t owner = 0;
				for(argo::num_nodes_t n = 0; n < numtasks; n++) {
					if((static_cast<std::uint64_t>(1) << n) == (writers&invid)) {
						owner = n;  // just get rank...
						break;
					}
				}
				sharer_op(MPI_LOCK_EXCLUSIVE, owner, classidx,
						[&](std::size_t win_index) {
						MPI_Accumulate(&id, 1, MPI_LONG, owner, sharer_win_offset+1,
								1, MPI_LONG, MPI_BOR, sharer_windows[win_index][owner]);
						});
			} else {
				if(writers == id || writers == 0) {
					for(argo::num_nodes_t n = 0; n < numtasks; n++) {
						if(n != workrank && ((static_cast<std::uint64_t>(1) << n)&sharers) != 0) {
							sharer_op(MPI_LOCK_EXCLUSIVE, n, classidx,
								  	[&](std::size_t win_index) {
										MPI_Accumulate(&id, 1, MPI_LONG, n, sharer_win_offset+1,
												1, MPI_LONG, MPI_BOR, sharer_windows[win_index][n]);
									});
						}
					}
				}
			}

			/* set page to permit read/write and map it to the page cache */
			vm::map_memory(aligned_access_ptr, pagesize*CACHELINE, cacheoffset+offset, PROT_READ|PROT_WRITE);
		}
		/* Unlock shared sync lock and cache index lock */
		cache_locks[startIndex].unlock();
		return;
	}

	state = cacheControl[startIndex].state;
	tag = cacheControl[startIndex].tag;
	bool performed_load = false;

	/* Fetch the correct page if necessary */
	if(state == INVALID || (tag != aligned_access_offset && tag != GLOBAL_NULL)) {
		load_cache_entry(aligned_access_offset);
		performed_load = true;
	}

	/* If miss is known to originate from a read access, or if the
	 * access type is unknown but a load has already been performed
	 * in this handler, exit here to avoid false write misses */
	if(miss_type == sig::access_type::read ||
		(miss_type == sig::access_type::undefined && performed_load)) {
		assert(cacheControl[startIndex].state == VALID);
		assert(cacheControl[startIndex].tag == aligned_access_offset);
		cache_locks[startIndex].unlock();
		double t2 = MPI_Wtime();
		std::lock_guard<std::mutex> load_lock(stats.load_time_mutex);
		stats.load_time += t2-t1;
		return;
	}

	std::uintptr_t line = startIndex / CACHELINE;
	line *= CACHELINE;

	if(cacheControl[line].dirty == DIRTY) {
		cache_locks[startIndex].unlock();
		return;
	}

	touchedcache[line] = 1;
	cacheControl[line].dirty = DIRTY;

	std::uint64_t writers, sharers;
	sharer_op(MPI_LOCK_SHARED, workrank, classidx, [&](std::size_t) {
			writers = globalSharers[classidx+1];
			sharers = globalSharers[classidx];
			});

	/* Either already registered write - or 1 or 0 other writers already cached */
	if(writers != id && isPowerOf2(writers)) {
		sharer_op(MPI_LOCK_EXCLUSIVE, workrank, classidx, [&](std::size_t) {
				globalSharers[classidx+1] |= id;  // register locally
				});

		/* register and get latest sharers / writers */
		/** @todo We can remove one MPI operation here by using a
		 * bitmask and getting both values with Get_accumulate */
		sharer_op(MPI_LOCK_SHARED, homenode, classidx+1,
				[&](std::size_t win_index) {
				MPI_Get_accumulate(&id, 1, MPI_LONG, &writers,
						1, MPI_LONG, homenode, sharer_win_offset+1,
						1, MPI_LONG, MPI_BOR, sharer_windows[win_index][homenode]);
				MPI_Get(&sharers, 1, MPI_LONG, homenode, sharer_win_offset,
						1, MPI_LONG, sharer_windows[win_index][homenode]);
				});

		/* We get result of accumulation before operation so we need to account for that */
		writers |= id;
		/* Just add the (potentially) new sharers fetched to local copy */
		sharer_op(MPI_LOCK_EXCLUSIVE, workrank, classidx, [&](std::size_t) {
				globalSharers[classidx] |= sharers;
				});

		/* check if we need to update */
		if(writers != id && writers != 0 && isPowerOf2(writers&invid)) {
			argo::node_id_t owner = 0;
			for(argo::num_nodes_t n = 0; n < numtasks; n++) {
				if((static_cast<std::uint64_t>(1) << n) == (writers&invid)) {
					owner = n;  // just get rank...
					break;
				}
			}
			sharer_op(MPI_LOCK_EXCLUSIVE, owner, classidx+1,
					[&](std::size_t win_index) {
					MPI_Accumulate(&id, 1, MPI_LONG, owner, sharer_win_offset+1,
							1, MPI_LONG, MPI_BOR, sharer_windows[win_index][owner]);
					});
		} else {
			if(writers == id || writers == 0) {
				for(argo::num_nodes_t n = 0; n < numtasks; n++) {
					if(n != workrank && ((static_cast<std::uint64_t>(1) << n)&sharers) != 0) {
						sharer_op(MPI_LOCK_EXCLUSIVE, n, classidx+1,
								[&](std::size_t win_index) {
									MPI_Accumulate(&id, 1, MPI_LONG, n, sharer_win_offset+1,
										1, MPI_LONG, MPI_BOR, sharer_windows[win_index][n]);
								});
					}
				}
			}
		}
	}
	unsigned char* copy = reinterpret_cast<unsigned char*>(pagecopy + line*pagesize);
	memcpy(copy, aligned_access_ptr, CACHELINE*pagesize);
	mprotect(aligned_access_ptr, pagesize*CACHELINE, PROT_WRITE|PROT_READ);
	cache_locks[startIndex].unlock();
	double t2 = MPI_Wtime();
	argo_write_buffer->add(startIndex);
	std::lock_guard<std::mutex> store_lock(stats.store_time_mutex);
	stats.store_time += t2-t1;
	return;
}

void initmpi() {
	int ret, initialized, thread_status;
	int thread_level = MPI_THREAD_MULTIPLE;
	MPI_Initialized(&initialized);
	if (!initialized) {
		ret = MPI_Init_thread(NULL, NULL, thread_level, &thread_status);
	} else {
		printf("MPI was already initialized before starting ArgoDSM - shutting down\n");
		exit(EXIT_FAILURE);
	}

	if (ret != MPI_SUCCESS || thread_status != thread_level) {
		printf("MPI not able to start properly\n");
		MPI_Abort(MPI_COMM_WORLD, ret);
		exit(EXIT_FAILURE);
	}

	MPI_Comm_dup(MPI_COMM_WORLD, &argo_comm);
	MPI_Comm_size(argo_comm, reinterpret_cast<int*>(&numtasks));
	MPI_Comm_rank(argo_comm, reinterpret_cast<int*>(&workrank));
	init_mpi_struct();
	init_mpi_cacheblock();
}

argo::node_id_t argo_get_node_id() {
	return workrank;
}

argo::num_nodes_t argo_get_nodes() {
	return numtasks;
}
unsigned int getThreadCount() {
	return NUM_THREADS;
}

/**
 * @brief aligns an offset (into a memory region) to the beginning of its
 * subsequent size block if it is not already aligned to a size block.
 * @param offset the unaligned offset
 * @param size the size of each block
 * @return the aligned offset
 */
std::size_t align_forwards(std::size_t offset, std::size_t size) {
	return (offset == 0) ? offset : (1 + ((offset-1) / size))*size;
}

void argo_initialize(std::size_t argo_size, std::size_t cache_size) {
	initmpi();
	double init_start = MPI_Wtime();

	/** Standardise the ArgoDSM memory space */
	argo_size = std::max(argo_size, static_cast<std::size_t>(pagesize*numtasks));
	argo_size = align_forwards(argo_size, pagesize*CACHELINE*numtasks*dd::policy_padding());

	startAddr = vm::start_address();
#ifdef ARGO_PRINT_STATISTICS
	printf("maximum virtual memory: %ld GiB\n", vm::size() >> 30);
#endif

	threadbarrier = static_cast<pthread_barrier_t *>(malloc(sizeof(pthread_barrier_t)*(NUM_THREADS+1)));
	for(std::size_t i = 1; i <= NUM_THREADS; i++) {
		pthread_barrier_init(&threadbarrier[i], NULL, i);
	}

	/** Get the number of pages to load from the env module */
	load_size = env::load_size();
	/** Limit cache_size to at most argo_size */
	cachesize = std::min(argo_size, cache_size);
	/** Round the number of cache pages upwards */
	cachesize = align_forwards(cachesize, pagesize*CACHELINE);
	/** At least two pages are required to prevent endless eviction loops */
	cachesize = std::max(cachesize, static_cast<std::size_t>(pagesize*CACHELINE*2));
	cachesize /= pagesize;
	cache_locks.resize(cachesize);

	classificationSize = 2*(argo_size/pagesize);
	argo_write_buffer = new write_buffer<std::size_t>();

<<<<<<< HEAD
	//Allocate local memory for each node,
	size_of_all = argo_size; //total distr. global memory
=======
	int *workranks = (int *) malloc(sizeof(argo::num_nodes_t)*numtasks);
	int workindex = 0;

	for(argo::num_nodes_t i = 0; i < numtasks; i++) {
		workranks[workindex++] = i;
	}

	MPI_Comm_group(MPI_COMM_WORLD, &startgroup);
	MPI_Group_incl(startgroup, numtasks, workranks, &workgroup);
	MPI_Comm_create(MPI_COMM_WORLD, workgroup, &workcomm);
	MPI_Group_rank(workgroup, reinterpret_cast<int*>(&workrank));

	// Allocate local memory for each node
	size_of_all = argo_size;	// total distr. global memory
>>>>>>> d4db3be5
	GLOBAL_NULL = size_of_all+1;
	size_of_chunk = argo_size/(numtasks);  // part on each node
	sig::signal_handler<SIGSEGV>::install_argo_handler(&handler);

	std::size_t cacheControlSize = sizeof(control_data)*cachesize;
	std::size_t gwritersize = classificationSize*sizeof(std::uint64_t);
	cacheControlSize = align_forwards(cacheControlSize, pagesize);
	gwritersize = align_forwards(gwritersize, pagesize);

	owners_dir_size = 3*(argo_size/pagesize);
	std::size_t owners_dir_size_bytes = owners_dir_size*sizeof(std::size_t);
	owners_dir_size_bytes = align_forwards(owners_dir_size_bytes, pagesize);

	std::size_t offsets_tbl_size = numtasks;
	std::size_t offsets_tbl_size_bytes = offsets_tbl_size*sizeof(std::size_t);
	offsets_tbl_size_bytes = align_forwards(offsets_tbl_size_bytes, pagesize);

	cacheoffset = pagesize*cachesize+cacheControlSize;

	globalData = static_cast<char*>(vm::allocate_mappable(pagesize, size_of_chunk));
	cacheData = static_cast<char*>(vm::allocate_mappable(pagesize, cachesize*pagesize));
	cacheControl = static_cast<control_data*>(vm::allocate_mappable(pagesize, cacheControlSize));

	touchedcache = static_cast<argo_byte*>(malloc(cachesize));
	if(touchedcache == NULL) {
		printf("malloc error out of memory\n");
		exit(EXIT_FAILURE);
	}

	pagecopy = static_cast<char*>(vm::allocate_mappable(pagesize, cachesize*pagesize));
	globalSharers = static_cast<std::uint64_t*>(vm::allocate_mappable(pagesize, gwritersize));

	if (dd::is_first_touch_policy()) {
		global_owners_dir = static_cast<std::uintptr_t*>(vm::allocate_mappable(pagesize, owners_dir_size_bytes));
		global_offsets_tbl = static_cast<std::uintptr_t*>(vm::allocate_mappable(pagesize, offsets_tbl_size_bytes));
	}

	char processor_name[MPI_MAX_PROCESSOR_NAME];
	int name_len;
	MPI_Get_processor_name(processor_name, &name_len);

	MPI_Barrier(argo_comm);

	void* tmpcache;
	tmpcache = cacheData;
	vm::map_memory(tmpcache, pagesize*cachesize, 0, PROT_READ|PROT_WRITE);

	std::size_t current_offset = pagesize*cachesize;
	tmpcache = cacheControl;
	vm::map_memory(tmpcache, cacheControlSize, current_offset, PROT_READ|PROT_WRITE);

	current_offset += cacheControlSize;
	tmpcache = globalData;
	vm::map_memory(tmpcache, size_of_chunk, current_offset, PROT_READ|PROT_WRITE);

	current_offset += size_of_chunk;
	tmpcache = globalSharers;
	vm::map_memory(tmpcache, gwritersize, current_offset, PROT_READ|PROT_WRITE);

	if (dd::is_first_touch_policy()) {
		current_offset += gwritersize;
		tmpcache = global_owners_dir;
		vm::map_memory(tmpcache, owners_dir_size_bytes, current_offset, PROT_READ|PROT_WRITE);
		current_offset += owners_dir_size_bytes;
		tmpcache = global_offsets_tbl;
		vm::map_memory(tmpcache, offsets_tbl_size_bytes, current_offset, PROT_READ|PROT_WRITE);
	}

	// Get the number of MPI windows requested and adjust for number of nodes
	// On a single node, the number of windows defaults to 1 for performance reasons
	mpi_windows = numtasks > 1 ? env::mpi_windows_per_node()*numtasks : 1;

	// Create one data_window per page chunk
	data_windows.resize(mpi_windows, std::vector<MPI_Win>(numtasks));
	for(std::size_t i = 0; i < mpi_windows; i++) {
		for(argo::num_nodes_t j = 0; j < numtasks; j++) {
			MPI_Win_create(globalData, size_of_chunk, 1,
						   MPI_INFO_NULL, argo_comm, &data_windows[i][j]);
		}
	}
	// Locks to protect the data_windows from concurrent local access
	mpi_lock_data = new mpi_lock*[mpi_windows];
	for(std::size_t i = 0; i < mpi_windows; i++) {
		mpi_lock_data[i] = new mpi_lock[numtasks];
	}

	// Create one sharer_window per page chunk
	sharer_windows.resize(mpi_windows, std::vector<MPI_Win>(numtasks));
	for(std::size_t i = 0; i < mpi_windows; i++) {
		for(argo::num_nodes_t j = 0; j < numtasks; j++) {
			MPI_Win_create(globalSharers, gwritersize, sizeof(std::uint64_t),
						   MPI_INFO_NULL, argo_comm, &sharer_windows[i][j]);
		}
	}
	// Locks to protect the sharer windows from concurrent local access
	mpi_lock_sharer = new mpi_lock*[mpi_windows];
	for(std::size_t i = 0; i < mpi_windows; i++) {
		mpi_lock_sharer[i] = new mpi_lock[numtasks];
	}

	if (dd::is_first_touch_policy()) {
		MPI_Win_create(global_owners_dir, owners_dir_size_bytes, sizeof(std::uintptr_t),
									 MPI_INFO_NULL, argo_comm, &owners_dir_window);
		MPI_Win_create(global_offsets_tbl, offsets_tbl_size_bytes, sizeof(std::uintptr_t),
									 MPI_INFO_NULL, argo_comm, &offsets_tbl_window);
	}

	for(std::size_t i = 0; i < cachesize; i++) {
		cacheControl[i].tag = GLOBAL_NULL;
		cacheControl[i].state = INVALID;
		cacheControl[i].dirty = CLEAN;
	}

	argo_reset_coherence();
	double init_end = MPI_Wtime();
	stats.inittime = init_end - init_start;
	stats.exectime = init_end;
}

void argo_finalize() {
	swdsm_argo_barrier(1);
	if(workrank == 0) {
		printf("ArgoDSM shutting down\n");
	}
	swdsm_argo_barrier(1);
	stats.exectime = MPI_Wtime() - stats.exectime;
	mprotect(startAddr, size_of_all, PROT_WRITE|PROT_READ);
	MPI_Barrier(argo_comm);

	print_statistics();

	MPI_Barrier(argo_comm);

	// Free data windows
	for(auto& win_index : data_windows) {
		for(auto& window : win_index) {
			MPI_Win_free(&window);
		}
	}
	// Free sharer windows
	for(auto& win_index : sharer_windows) {
		for(auto& window : win_index) {
			MPI_Win_free(&window);
		}
	}
	if (dd::is_first_touch_policy()) {
		MPI_Win_free(&owners_dir_window);
		MPI_Win_free(&offsets_tbl_window);
	}

	for(std::size_t i = 0; i < mpi_windows; i++) {
		delete[] mpi_lock_sharer[i];
	}
	delete[] mpi_lock_sharer;

	for(std::size_t i = 0; i < mpi_windows; i++) {
		delete[] mpi_lock_data[i];
	}
	delete[] mpi_lock_data;

	MPI_Comm_free(&argo_comm);
	MPI_Finalize();
	return;
}

void self_invalidation() {
	int flushed = 0;
	std::uint64_t id = static_cast<std::uint64_t>(1) << workrank;

	double t1 = MPI_Wtime();
	for(std::size_t i = 0; i < cachesize; i += CACHELINE) {
		if(touchedcache[i] != 0) {
			std::uintptr_t distrAddr = cacheControl[i].tag;
			std::uintptr_t lineAddr = distrAddr/(CACHELINE*pagesize);
			lineAddr*=(pagesize*CACHELINE);
			std::size_t classidx = get_classification_index(lineAddr);
			argo_byte dirty = cacheControl[i].dirty;

			if(flushed == 0 && dirty == DIRTY) {
				argo_write_buffer->flush();
				flushed = 1;
			}
			std::size_t win_index = get_sharer_win_index(classidx);
			mpi_lock_sharer[win_index][workrank].lock(MPI_LOCK_SHARED, workrank, sharer_windows[win_index][workrank]);
			if(
				 // node is single writer
				 (globalSharers[classidx+1] == id)
				 ||
				 // No writer and assert that the node is a sharer
				 ((globalSharers[classidx+1] == 0) && ((globalSharers[classidx]&id) == id))
				 ) {
				mpi_lock_sharer[win_index][workrank].unlock(workrank, sharer_windows[win_index][workrank]);
				touchedcache[i] = 1;
				/* nothing - we keep the pages, SD is done in flushWB */
			} else { // multiple writer or SO
				mpi_lock_sharer[win_index][workrank].unlock(workrank, sharer_windows[win_index][workrank]);
				cacheControl[i].dirty = CLEAN;
				cacheControl[i].state = INVALID;
				touchedcache[i] = 0;
				mprotect(static_cast<char*>(startAddr) + lineAddr, pagesize*CACHELINE, PROT_NONE);
			}
		}
	}
	double t2 = MPI_Wtime();
	stats.selfinvtime += (t2-t1);
}

void self_upgrade(upgrade_type upgrade) {
	assert(upgrade == upgrade_type::upgrade_writers ||
		   upgrade == upgrade_type::upgrade_all);
	const std::uint64_t node_id_bit = static_cast<std::uint64_t>(1) << workrank;

	for(std::size_t i = 0; i < classificationSize; i += 2) {
		std::size_t page_index = i/2;
		std::uintptr_t page_addr = page_index*pagesize*CACHELINE;
		void* global_addr = static_cast<char*>(startAddr) + page_addr;
		bool is_cached = _is_cached(reinterpret_cast<std::uintptr_t>(global_addr));
		bool is_sharer = globalSharers[i]&node_id_bit;
		bool is_writer = globalSharers[i+1]&node_id_bit;

		sharer_op(MPI_LOCK_SHARED, workrank, i, [&](std::size_t) {
			// Reset globalSharers for this page
			if(upgrade == upgrade_type::upgrade_all) {
				globalSharers[i] = 0;
			}
			globalSharers[i+1] = 0;
		});

		// Apply the correct mprotection and cache state
		if(is_cached) {
			// Must invalidate all pages upgrading to P
			if(upgrade == upgrade_type::upgrade_all && is_sharer) {
				std::size_t cache_index = getCacheIndex(page_addr);
				mprotect(global_addr, block_size, PROT_NONE);
				cacheControl[cache_index].dirty = CLEAN;
				cacheControl[cache_index].state = INVALID;
				touchedcache[cache_index] = 0;
			} else {
				// Must protect all pages upgrading to S from writes
				if(is_writer) {
					mprotect(global_addr, block_size, PROT_READ);
				}
			}
		}
	}
}

void swdsm_argo_barrier(int n, upgrade_type upgrade) {
	pthread_t barrierlockholder;
	double t1 = MPI_Wtime();

	// Wait for n threads to arrive
	pthread_barrier_wait(&threadbarrier[n]);

	// Optimize the single node case
	if(argo_get_nodes() == 1) {
		stats.barriers++;
		stats.barriertime += MPI_Wtime() - t1;
		return;
	}

	// Let one thread per node perform MPI operations
	if(pthread_mutex_trylock(&barriermutex) == 0) {
		barrierlockholder = pthread_self();
		std::unique_lock lock(sync_lock);

		// Perform SD followed by SI
		argo_write_buffer->flush();
		MPI_Barrier(argo_comm);
		self_invalidation();

		// Perform upgrade if requested
		if (upgrade != upgrade_type::upgrade_none) {
			self_upgrade(upgrade);
			MPI_Barrier(argo_comm);
		}
	}

	// Wait for n threads to arrive
	pthread_barrier_wait(&threadbarrier[n]);
	if (pthread_equal(barrierlockholder, pthread_self())) {
		pthread_mutex_unlock(&barriermutex);
		stats.barriers++;
		stats.barriertime += MPI_Wtime() - t1;
	}
}

void argo_reset_coherence() {
	stats.write_misses.store(0);

	memset(touchedcache, 0, cachesize);
	for(std::size_t i = 0; i < cachesize; i++) {
		cacheControl[i].tag = GLOBAL_NULL;
		cacheControl[i].state = INVALID;
		cacheControl[i].dirty = CLEAN;
	}

	for(std::size_t i = 0; i < classificationSize; i += (load_size*2)) {
		sharer_op(MPI_LOCK_EXCLUSIVE, workrank, i, [&](std::size_t) {
				for(std::size_t j = i; j < i+(load_size*2); j++) {
					globalSharers[j] = 0;
				}
			});
	}
	if (dd::is_first_touch_policy()) {
		/**
		 * @note initialize the first-touch directory with a magic value,
		 *       in order to identify if the indices are touched or not.
		 */
		MPI_Win_lock(MPI_LOCK_EXCLUSIVE, workrank, 0, owners_dir_window);
		for(std::size_t i = 0; i < owners_dir_size; i++) {
			global_owners_dir[i] = GLOBAL_NULL;
		}
		MPI_Win_unlock(workrank, owners_dir_window);

		MPI_Win_lock(MPI_LOCK_EXCLUSIVE, workrank, 0, offsets_tbl_window);
		for(argo::num_nodes_t n = 0; n < numtasks; n++) {
			global_offsets_tbl[n] = 0;
		}
		MPI_Win_unlock(workrank, offsets_tbl_window);
	}

	swdsm_argo_barrier(1);
	mprotect(startAddr, size_of_all, PROT_NONE);
	swdsm_argo_barrier(1);
	argo_reset_stats();
}

void argo_acquire() {
	int flag;
	double t1 = MPI_Wtime();
	std::unique_lock lock(sync_lock);
	double t2 = MPI_Wtime();
	// Sync lock can only be held by one so no lock_guard required
	stats.sync_lock_time += t2-t1;
	self_invalidation();
	MPI_Iprobe(MPI_ANY_SOURCE, MPI_ANY_TAG, argo_comm, &flag, MPI_STATUS_IGNORE);
}


void argo_release() {
	int flag;
	double t1 = MPI_Wtime();
	std::unique_lock lock(sync_lock);
	double t2 = MPI_Wtime();
	// Sync lock can only be held by one so no lock_guard required
	stats.sync_lock_time += t2-t1;
	argo_write_buffer->flush();
	MPI_Iprobe(MPI_ANY_SOURCE, MPI_ANY_TAG, argo_comm, &flag, MPI_STATUS_IGNORE);
}

void argo_acq_rel() {
	argo_acquire();
	argo_release();
}

void argo_reset_stats() {
	// Clear the stats struct
	stats.selfinvtime = 0;
	stats.load_time = 0;
	stats.store_time = 0;
	stats.sync_lock_time = 0;
	stats.barriertime = 0;
	stats.write_misses.store(0);
	stats.read_misses.store(0);
	stats.barriers = 0;
	stats.locks = 0;
	stats.ssi_time = 0;
	stats.ssd_time = 0;

	// Clear the cache lock statistics
	for(auto& cache_lock : cache_locks) {
		cache_lock.reset_stats();
	}

	// Clear the sharer lock statistics
	for(std::size_t i = 0; i < mpi_windows; i++) {
		for(argo::num_nodes_t j = 0; j < numtasks; j++) {
			mpi_lock_sharer[i][j].reset_stats();
		}
	}

	// Clear the data lock statistics
	for(std::size_t i = 0; i < mpi_windows; i++) {
		for(argo::num_nodes_t j = 0; j < numtasks; j++) {
			mpi_lock_data[i][j].reset_stats();
		}
	}

	// Clear the write buffer statistics
	argo_write_buffer->reset_stats();
}

void storepageDIFF(std::size_t index, std::uintptr_t addr) {
	int cnt = 0;

	// This might differ depending on allocation policy, must take into account
	const argo::node_id_t homenode = get_homenode(addr);
	const std::size_t offset = get_offset(addr);
	const std::size_t win_index = get_data_win_index(offset);
	const std::size_t win_offset = get_data_win_offset(offset);

	char* copy = static_cast<char*>(pagecopy + index*pagesize);
	char* real = static_cast<char*>(startAddr)+addr;
	size_t drf_unit = sizeof(char);

	mpi_lock_data[win_index][homenode].lock(MPI_LOCK_EXCLUSIVE, homenode, data_windows[win_index][homenode]);

	std::size_t i;
	for(i = 0; i < pagesize; i += drf_unit) {
		int branchval;
		for(std::size_t j = i; j < i+drf_unit; j++) {
			branchval = real[j] != copy[j];
			if(branchval != 0) {
				break;
			}
		}
		if(branchval != 0) {
			cnt += drf_unit;
		} else {
			if(cnt > 0) {
				MPI_Put(&real[i-cnt], cnt, MPI_BYTE, homenode, win_offset+(i-cnt), cnt, MPI_BYTE, data_windows[win_index][homenode]);
				cnt = 0;
			}
		}
	}
	if(cnt > 0) {
		MPI_Put(&real[i-cnt], cnt, MPI_BYTE, homenode, win_offset+(i-cnt), cnt, MPI_BYTE, data_windows[win_index][homenode]);
	}

	mpi_lock_data[win_index][homenode].unlock(homenode, data_windows[win_index][homenode]);
	stats.write_misses.fetch_add(1);
}

/** @brief Red color for statistics output */
#define RED   "\x1B[31m"
/** @brief Green color for statistics output */
#define GRN   "\x1B[32m"
/** @brief Yellow color for statistics output */
#define YEL   "\x1B[33m"
/** @brief Blue color for statistics output */
#define BLU   "\x1B[34m"
/** @brief Magenta color for statistics output */
#define MAG   "\x1B[35m"
/** @brief Cyan color for statistics output */
#define CYN   "\x1B[36m"
/** @brief White color for statistics output */
#define WHT   "\x1B[37m"
/** @brief Color reset for statistics output */
#define RESET "\x1B[0m"

void print_statistics() {
	std::size_t print_level = env::print_statistics();
	/* Don't print if disabled */
	if(print_level == 0) {
		return;
	}

	/**
	 * Store statistics for the cache lock
	 */
	double cache_lock_time = 0;
	std::size_t num_cache_locks = 0;
	for( const auto& cache_lock : cache_locks ) {
		cache_lock_time += cache_lock.get_lock_time();
		num_cache_locks += cache_lock.get_num_locks();
	}


	/**
	 *	Store MPI lock statistics for the data lock
	 */
	std::size_t data_num_locks(0);
	double data_local_lock_time(0), data_local_avg_lock_time(0), data_local_max_lock_time(0);
	double data_local_hold_time(0), data_local_avg_hold_time(0), data_local_max_hold_time(0);

	double data_mpi_lock_time(0), data_mpi_avg_lock_time(0), data_mpi_max_lock_time(0);
	double data_mpi_unlock_time(0), data_mpi_avg_unlock_time(0), data_mpi_max_unlock_time(0);
	double data_mpi_hold_time(0), data_mpi_avg_hold_time(0), data_mpi_max_hold_time(0);

	for(std::size_t i = 0; i < mpi_windows; i++) {
		for(argo::num_nodes_t j = 0; j < numtasks; j++) {
			/* Get number of locks */
			data_num_locks += mpi_lock_data[i][j].get_num_locks();

			/* Get local lock stats */
			data_local_lock_time 		+= 	mpi_lock_data[i][j].get_local_lock_time();
			data_local_hold_time 		+= 	mpi_lock_data[i][j].get_local_hold_time();
			if(mpi_lock_data[i][j].get_max_local_lock_time() > data_local_max_lock_time) {
				data_local_max_lock_time = mpi_lock_data[i][j].get_max_local_lock_time();
			}
			if(mpi_lock_data[i][j].get_max_local_hold_time() > data_local_max_hold_time) {
				data_local_max_hold_time = mpi_lock_data[i][j].get_max_local_hold_time();
			}

			/* Get mpi lock stats */
			data_mpi_lock_time 			+= 	mpi_lock_data[i][j].get_mpi_lock_time();
			data_mpi_unlock_time 		+= 	mpi_lock_data[i][j].get_mpi_unlock_time();
			data_mpi_hold_time 			+=	mpi_lock_data[i][j].get_mpi_hold_time();
			if(mpi_lock_data[i][j].get_max_mpi_lock_time() > data_mpi_max_lock_time) {
				data_mpi_max_lock_time = mpi_lock_data[i][j].get_max_mpi_lock_time();
			}
			if(mpi_lock_data[i][j].get_max_mpi_unlock_time() > data_mpi_max_unlock_time) {
				data_mpi_max_unlock_time = mpi_lock_data[i][j].get_max_mpi_unlock_time();
			}
			if(mpi_lock_data[i][j].get_max_mpi_hold_time() > data_mpi_max_hold_time) {
				data_mpi_max_hold_time = mpi_lock_data[i][j].get_max_mpi_hold_time();
			}
		}
	}
	/** Get averages */
	data_local_avg_lock_time 	= data_local_lock_time / data_num_locks;
	data_local_avg_hold_time 	= data_local_hold_time / data_num_locks;
	data_mpi_avg_lock_time 		= data_mpi_lock_time / data_num_locks;
	data_mpi_avg_unlock_time 	= data_mpi_unlock_time / data_num_locks;
	data_mpi_avg_hold_time 		= data_mpi_hold_time / data_num_locks;

	/**
	 *	Store MPI lock statistics for the sharer lock
	 */
	std::size_t sharer_num_locks(0);
	double sharer_local_lock_time(0), sharer_local_avg_lock_time(0), sharer_local_max_lock_time(0);
	double sharer_local_hold_time(0), sharer_local_avg_hold_time(0), sharer_local_max_hold_time(0);

	double sharer_mpi_lock_time(0), sharer_mpi_avg_lock_time(0), sharer_mpi_max_lock_time(0);
	double sharer_mpi_unlock_time(0), sharer_mpi_avg_unlock_time(0), sharer_mpi_max_unlock_time(0);
	double sharer_mpi_hold_time(0), sharer_mpi_avg_hold_time(0), sharer_mpi_max_hold_time(0);

	for(std::size_t i = 0; i < mpi_windows; i++) {
		for(argo::num_nodes_t j = 0; j < numtasks; j++) {
			/* Get number of locks */
			sharer_num_locks += mpi_lock_sharer[i][j].get_num_locks();

			/* Get local lock stats */
			sharer_local_lock_time 		+= 	mpi_lock_sharer[i][j].get_local_lock_time();
			sharer_local_hold_time 		+= 	mpi_lock_sharer[i][j].get_local_hold_time();
			if(mpi_lock_sharer[i][j].get_max_local_lock_time() > sharer_local_max_lock_time) {
				sharer_local_max_lock_time = mpi_lock_sharer[i][j].get_max_local_lock_time();
			}
			if(mpi_lock_sharer[i][j].get_max_local_hold_time() > sharer_local_max_hold_time) {
				sharer_local_max_hold_time = mpi_lock_sharer[i][j].get_max_local_hold_time();
			}

			/* Get mpi lock stats */
			sharer_mpi_lock_time 			+= 	mpi_lock_sharer[i][j].get_mpi_lock_time();
			sharer_mpi_unlock_time 		+= 	mpi_lock_sharer[i][j].get_mpi_unlock_time();
			sharer_mpi_hold_time 			+=	mpi_lock_sharer[i][j].get_mpi_hold_time();
			if(mpi_lock_sharer[i][j].get_max_mpi_lock_time() > sharer_mpi_max_lock_time) {
				sharer_mpi_max_lock_time = mpi_lock_sharer[i][j].get_max_mpi_lock_time();
			}
			if(mpi_lock_sharer[i][j].get_max_mpi_unlock_time() > sharer_mpi_max_unlock_time) {
				sharer_mpi_max_unlock_time = mpi_lock_sharer[i][j].get_max_mpi_unlock_time();
			}
			if(mpi_lock_sharer[i][j].get_max_mpi_hold_time() > sharer_mpi_max_hold_time) {
				sharer_mpi_max_hold_time = mpi_lock_sharer[i][j].get_max_mpi_hold_time();
			}
		}
	}
	/** Get averages */
	sharer_local_avg_lock_time 	= sharer_local_lock_time / sharer_num_locks;
	sharer_local_avg_hold_time 	= sharer_local_hold_time / sharer_num_locks;
	sharer_mpi_avg_lock_time 		= sharer_mpi_lock_time / sharer_num_locks;
	sharer_mpi_avg_unlock_time 	= sharer_mpi_unlock_time / sharer_num_locks;
	sharer_mpi_avg_hold_time 		= sharer_mpi_hold_time / sharer_num_locks;

	/** Nicely format and print the results */
	MPI_Barrier(argo_comm);
	if(workrank == 0) {
		/** Adjust memory size */
		double mem_size_readable = size_of_all;
		std::vector<const char*> sizes = { "B ", "KB", "MB", "GB", "TB" };
		std::size_t order = 0;
		while (mem_size_readable >= 1024 && order < sizes.size()-1) {
			order++;
			mem_size_readable /= 1024;
		}

		/* Print general information */
		printf("\n#################################" YEL" ArgoDSM statistics " RESET "##################################\n");
		printf("#  memory size: %12.2f%s  page size (p): %10dB   cache size: %13ldp\n",
				mem_size_readable, sizes[order], pagesize, cachesize);
		printf("#  write buffer size: %6ldp   write back size: %8ldp   CACHELINE: %14ldp\n",
				env::write_buffer_size()/CACHELINE,
				env::write_buffer_write_back_size()/CACHELINE,
				CACHELINE);
		printf("#  allocation policy: %6ld    policy block size: %6ldp   load size: %14ldp\n",
				env::allocation_policy(), env::allocation_block_size(), env::load_size());
		printf("#  active time: %12.4fs   init time: %14.4fs\n",
				stats.exectime, stats.inittime);
		printf("\n");
	}

	/* Print node information */
	if(print_level > 1) {
		for(argo::num_nodes_t i = 0; i < numtasks; i++) {
			MPI_Barrier(argo_comm);
			if(i == workrank) {
				printf("#" YEL "  ### PROCESS ID %d ###\n" RESET, workrank);

				/* Print remote access info */
				printf("#  " CYN "# Remote accesses\n" RESET);
				printf("#  read misses: %12lu    access time: %12.4fs\n",
						stats.read_misses.load(), stats.load_time);
				printf("#  write misses: %11lu    access time: %12.4fs\n",
						stats.write_misses.load(), stats.store_time);

				/* Print coherence info */
				printf("#  " CYN "# Coherence actions\n" RESET);
				printf("#  locks held: %13d    barriers passed: %8lu    barrier time: %11.4fs\n",
						stats.locks, stats.barriers, stats.barriertime);
				printf("#  si time: %16.4fs   ssi time: %15.4fs   ssd time: %15.4fs\n",
						stats.selfinvtime, stats.ssi_time, stats.ssd_time);

				/* Print write buffer info */
				printf("#  " CYN "# Write buffer\n" RESET);
				printf("#  flush time: %13.4fs   wrtbk time: %13.4fs   lock time: %14.4fs\n",
					   argo_write_buffer->get_flush_time(),
					   argo_write_buffer->get_write_back_time(),
					   argo_write_buffer->get_buffer_lock_time());

				/* Print advanced node information */
				if(print_level > 2) {
					/* Print cache lock info */
					printf("#  " CYN "# Cache lock\n" RESET);
					printf("#  cache lock time: %8.4fs   cache locks: %12zu    sync lock time: %9.4fs\n",
							cache_lock_time, num_cache_locks, stats.sync_lock_time);

					/* Print data lock info */
					printf("#  " CYN "# Data lock  \t(%zu locks held)\n" RESET, data_num_locks);
					printf("#  local lock time: %8.4fs   avg lock time: %10.4fs   max lock time: %10.4fs\n",
							data_local_lock_time, data_local_avg_lock_time, data_local_max_lock_time);
					printf("#  local hold time: %8.4fs   avg hold time: %10.4fs   max hold time: %10.4fs\n",
							data_local_hold_time, data_local_avg_hold_time, data_local_max_hold_time);
					printf("#  mpi lock time: %10.4fs   avg lock time: %10.4fs   max lock time: %10.4fs\n",
							data_mpi_lock_time, data_mpi_avg_lock_time, data_mpi_max_lock_time);
					printf("#  mpi unlock time: %8.4fs   avg unlock time: %8.4fs   max unlock time: %8.4fs\n",
							data_mpi_unlock_time, data_mpi_avg_unlock_time, data_mpi_max_unlock_time);
					printf("#  mpi hold time: %10.4fs   avg hold time: %10.4fs   max hold time: %10.4fs\n",
							data_mpi_hold_time, data_mpi_avg_hold_time, data_mpi_max_hold_time);


					/* Print sharer lock info */
					printf("#  " CYN "# Sharer lock  \t(%zu locks held)\n" RESET, sharer_num_locks);
					printf("#  local lock time: %8.4fs   avg lock time: %10.4fs   max lock time: %10.4fs\n",
							sharer_local_lock_time, sharer_local_avg_lock_time, sharer_local_max_lock_time);
					printf("#  local hold time: %8.4fs   avg hold time: %10.4fs   max hold time: %10.4fs\n",
							sharer_local_hold_time, sharer_local_avg_hold_time, sharer_local_max_hold_time);
					printf("#  mpi lock time: %10.4fs   avg lock time: %10.4fs   max lock time: %10.4fs\n",
							sharer_mpi_lock_time, sharer_mpi_avg_lock_time, sharer_mpi_max_lock_time);
					printf("#  mpi unlock time: %8.4fs   avg unlock time: %8.4fs   max unlock time: %8.4fs\n",
							sharer_mpi_unlock_time, sharer_mpi_avg_unlock_time, sharer_mpi_max_unlock_time);
					printf("#  mpi hold time: %10.4fs   avg hold time: %10.4fs   max hold time: %10.4fs\n",
							sharer_mpi_hold_time, sharer_mpi_avg_hold_time, sharer_mpi_max_hold_time);
				}
				printf("\n");
			}
		}
	}
	MPI_Barrier(argo_comm);
}

void *argo_get_global_base() { return startAddr; }
size_t argo_get_global_size() { return size_of_all; }

std::size_t get_classification_index(std::uintptr_t addr) {
	return (2*(addr/(pagesize*CACHELINE))) % classificationSize;
}

bool _is_cached(std::uintptr_t addr) {
	argo::node_id_t homenode;
	std::size_t aligned_address = align_backwards(
			addr-reinterpret_cast<std::size_t>(startAddr), CACHELINE*pagesize);
	homenode = peek_homenode(aligned_address);
	std::size_t cache_index = getCacheIndex(aligned_address);

	// Return true for pages which are either local or already cached
	return ((homenode == workrank) || (cacheControl[cache_index].tag == aligned_address &&
				cacheControl[cache_index].state == VALID));
}

void sharer_op(int lock_type, int rank, int offset,
		std::function<void(const std::size_t window_index)> op) {
	std::size_t win_index = get_sharer_win_index(offset);
	mpi_lock_sharer[win_index][rank].lock(lock_type, rank, sharer_windows[win_index][rank]);
	op(win_index);
	mpi_lock_sharer[win_index][rank].unlock(rank, sharer_windows[win_index][rank]);
}

std::size_t get_sharer_win_index(int classification_index) {
	std::size_t granularity = load_size*2; // 2x load size pages per window chunk
	std::size_t chunk_index = (classification_index/2) / granularity;
	return (chunk_index + chunk_index/mpi_windows + 1) % mpi_windows;
}

std::size_t get_sharer_win_offset(int classification_index) {
	return classification_index;
}

std::size_t get_data_win_index(std::size_t offset) {
	std::size_t granularity = load_size*2; // 2x load size pages per window chunk
	std::size_t chunk_index = (offset/(pagesize*CACHELINE)) / granularity;
	return (chunk_index + chunk_index/mpi_windows + 1) % mpi_windows;
}

std::size_t get_data_win_offset(std::size_t offset) {
	return offset;
}<|MERGE_RESOLUTION|>--- conflicted
+++ resolved
@@ -763,25 +763,8 @@
 	classificationSize = 2*(argo_size/pagesize);
 	argo_write_buffer = new write_buffer<std::size_t>();
 
-<<<<<<< HEAD
-	//Allocate local memory for each node,
-	size_of_all = argo_size; //total distr. global memory
-=======
-	int *workranks = (int *) malloc(sizeof(argo::num_nodes_t)*numtasks);
-	int workindex = 0;
-
-	for(argo::num_nodes_t i = 0; i < numtasks; i++) {
-		workranks[workindex++] = i;
-	}
-
-	MPI_Comm_group(MPI_COMM_WORLD, &startgroup);
-	MPI_Group_incl(startgroup, numtasks, workranks, &workgroup);
-	MPI_Comm_create(MPI_COMM_WORLD, workgroup, &workcomm);
-	MPI_Group_rank(workgroup, reinterpret_cast<int*>(&workrank));
-
 	// Allocate local memory for each node
 	size_of_all = argo_size;	// total distr. global memory
->>>>>>> d4db3be5
 	GLOBAL_NULL = size_of_all+1;
 	size_of_chunk = argo_size/(numtasks);  // part on each node
 	sig::signal_handler<SIGSEGV>::install_argo_handler(&handler);
