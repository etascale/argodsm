/**
 * @file
 * @brief MPI backend implementation
 * @copyright Eta Scale AB. Licensed under the Eta Scale Open Source License. See the LICENSE file for details.
 */

// C headers
#include <mpi.h>
#include <semaphore.h>
// C++ headers
#include <algorithm>
#include <atomic>
#include <type_traits>
<<<<<<< HEAD
#include <mpi.h>
#include <vector>
=======
>>>>>>> 03409cd5

#include "swdsm.h"
#include "../backend.hpp"

/**
 * @brief Returns an MPI integer type that exactly matches in size the argument given
 *
 * @param size The size of the datatype to be returned
 * @return An MPI datatype with MPI_Type_size == size
 * @todo Either remove the 1/2 byte case entirely, or return at least 4 bytes and
 * enforce 4 byte alignment of any MPI operations using the returned type.
 */
static MPI_Datatype fitting_mpi_int(std::size_t size) {
	MPI_Datatype t_type;
	using namespace argo;

	switch (size) {
	// Until UCX supports 1/2 byte atomics, they must be disabled
	//case 1:
	//	t_type = MPI_INT8_T;
	//	break;
	//case 2:
	//	t_type = MPI_INT16_T;
	//	break;
	case 4:
		t_type = MPI_INT32_T;
		break;
	case 8:
		t_type = MPI_INT64_T;
		break;
	default:
		throw std::invalid_argument(
			"Invalid size (must be either 4 or 8)");
		break;
	}

	return t_type;
}

/**
 * @brief Returns an MPI unsigned integer type that exactly matches in size the argument given
 *
 * @param size The size of the datatype to be returned
 * @return An MPI datatype with MPI_Type_size == size
 * @todo Either remove the 1/2 byte case entirely, or return at least 4 bytes and
 * enforce 4 byte alignment of any MPI operations using the returned type.
 */
static MPI_Datatype fitting_mpi_uint(std::size_t size) {
	MPI_Datatype t_type;
	using namespace argo;

	switch (size) {
	// Until UCX supports 1/2 byte atomics, they must be disabled
	//case 1:
	//	t_type = MPI_UINT8_T;
	//	break;
	//case 2:
	//	t_type = MPI_UINT16_T;
	//	break;
	case 4:
		t_type = MPI_UINT32_T;
		break;
	case 8:
		t_type = MPI_UINT64_T;
		break;
	default:
		throw std::invalid_argument(
			"Invalid size (must be either 4 or 8)");
		break;
	}

	return t_type;
}

/**
 * @brief Returns an MPI floating point type that exactly matches in size the argument given
 *
 * @param size The size of the datatype to be returned
 * @return An MPI datatype with MPI_Type_size == size
 */
static MPI_Datatype fitting_mpi_float(std::size_t size) {
	MPI_Datatype t_type;
	using namespace argo;

	switch (size) {
	case 4:
		t_type = MPI_FLOAT;
		break;
	case 8:
		t_type = MPI_DOUBLE;
		break;
	// Until UCX supports 16 byte atomics, it must be disabled
	//case 16:
	//	t_type = MPI_LONG_DOUBLE;
	//	break;
	default:
		throw std::invalid_argument(
			"Invalid size (must be power either 4, 8)");
		break;
	}

	return t_type;
}

namespace argo {
	namespace backend {
		void init(std::size_t argo_size, std::size_t cache_size){
			argo_initialize(argo_size, cache_size);
		}

		node_id_t node_id() {
			return argo_get_nid();
		}

		node_id_t number_of_nodes() {
			return argo_get_nodes();
		}

		char* global_base() {
			return static_cast<char*>(argo_get_global_base());
		}

		std::size_t global_size() {
			return argo_get_global_size();
		}

		bool is_cached(void* addr) {
			return _is_cached(reinterpret_cast<std::size_t>(addr));
		}

		void reset_stats(){
			argo_reset_stats();
		}

		void finalize() {
			argo_finalize();
		}

		void reset_coherence() {
			argo_reset_coherence();
		}

		void barrier(std::size_t tc, upgrade_type upgrade) {
			swdsm_argo_barrier(tc, upgrade);
		}

		template<typename T>
		void broadcast(node_id_t source, T* ptr) {
			MPI_Bcast(static_cast<void*>(ptr), sizeof(T), MPI_BYTE, source, workcomm);
		}

		void acquire() {
			argo_acquire();
			std::atomic_thread_fence(std::memory_order_acquire);
		}
		void release() {
			std::atomic_thread_fence(std::memory_order_release);
			argo_release();
		}

#include "../explicit_instantiations.inc.cpp"

		namespace atomic {
			void _exchange(global_ptr<void> obj, void* desired,
					std::size_t size, void* output_buffer) {
				MPI_Datatype t_type = fitting_mpi_int(size);
				// Perform the exchange operation
				std::size_t win_index = get_data_win_index(obj.offset());
				std::size_t win_offset = get_data_win_offset(obj.offset());
				mpi_lock_data[win_index][obj.node()].lock(MPI_LOCK_EXCLUSIVE, obj.node(), data_windows[win_index][obj.node()]);
				MPI_Fetch_and_op(desired, output_buffer, t_type, obj.node(), win_offset, MPI_REPLACE, data_windows[win_index][obj.node()]);
				mpi_lock_data[win_index][obj.node()].unlock(obj.node(), data_windows[win_index][obj.node()]);
			}

			void _store(global_ptr<void> obj, void* desired, std::size_t size) {
				MPI_Datatype t_type = fitting_mpi_int(size);
				// Perform the store operation
				std::size_t win_index = get_data_win_index(obj.offset());
				std::size_t win_offset = get_data_win_offset(obj.offset());
				mpi_lock_data[win_index][obj.node()].lock(MPI_LOCK_EXCLUSIVE, obj.node(), data_windows[win_index][obj.node()]);
				MPI_Put(desired, 1, t_type, obj.node(), win_offset, 1, t_type, data_windows[win_index][obj.node()]);
				mpi_lock_data[win_index][obj.node()].unlock(obj.node(), data_windows[win_index][obj.node()]);
			}

			void _store_public_owners_dir(const void* desired,
					const std::size_t size, const std::size_t count,
					const std::size_t rank, const std::size_t disp) {
				MPI_Datatype t_type = fitting_mpi_int(size);
				// Perform the store operation
				MPI_Win_lock(MPI_LOCK_EXCLUSIVE, rank, 0, owners_dir_window);
				MPI_Put(desired, count, t_type, rank, disp, count, t_type, owners_dir_window);
				MPI_Win_unlock(rank, owners_dir_window);
			}

			void _store_local_owners_dir(const std::size_t* desired,
					const std::size_t count, const std::size_t rank, const std::size_t disp) {
				// Perform the store operation
				MPI_Win_lock(MPI_LOCK_EXCLUSIVE, rank, 0, owners_dir_window);
				std::copy(desired, desired + count, &global_owners_dir[disp]);
				MPI_Win_unlock(rank, owners_dir_window);
			}

			void _store_local_offsets_tbl(const std::size_t desired,
					const std::size_t rank, const std::size_t disp) {
				// Perform the store operation
				MPI_Win_lock(MPI_LOCK_EXCLUSIVE, rank, 0, offsets_tbl_window);
				global_offsets_tbl[disp] = desired;
				MPI_Win_unlock(rank, offsets_tbl_window);
			}

			void _load(global_ptr<void> obj, std::size_t size,
					void* output_buffer) {
				MPI_Datatype t_type = fitting_mpi_int(size);
				// Perform the store operation
				std::size_t win_index = get_data_win_index(obj.offset());
				std::size_t win_offset = get_data_win_offset(obj.offset());
				mpi_lock_data[win_index][obj.node()].lock(MPI_LOCK_SHARED, obj.node(), data_windows[win_index][obj.node()]);
				MPI_Get(output_buffer, 1, t_type, obj.node(), win_offset, 1, t_type, data_windows[win_index][obj.node()]);
				mpi_lock_data[win_index][obj.node()].unlock(obj.node(), data_windows[win_index][obj.node()]);
			}

			void _load_public_owners_dir(void* output_buffer,
					const std::size_t size, const std::size_t count,
					const std::size_t rank, const std::size_t disp) {
				MPI_Datatype t_type = fitting_mpi_int(size);
				// Perform the load operation
				MPI_Win_lock(MPI_LOCK_SHARED, rank, 0, owners_dir_window);
				MPI_Get(output_buffer, count, t_type, rank, disp, count, t_type, owners_dir_window);
				MPI_Win_unlock(rank, owners_dir_window);
			}

			void _load_local_owners_dir(void* output_buffer,
					const std::size_t count, const std::size_t rank, const std::size_t disp) {
				// Perform the load operation
				MPI_Win_lock(MPI_LOCK_SHARED, rank, 0, owners_dir_window);
				std::copy(&global_owners_dir[disp],
						&global_owners_dir[disp+count],
						static_cast<std::size_t*>(output_buffer));
				MPI_Win_unlock(rank, owners_dir_window);
			}

			void _load_local_offsets_tbl(void* output_buffer,
					const std::size_t rank, const std::size_t disp) {
				// Perform the load operation
				MPI_Win_lock(MPI_LOCK_SHARED, rank, 0, offsets_tbl_window);
				*(static_cast<std::size_t*>(output_buffer)) = global_offsets_tbl[disp];
				MPI_Win_unlock(rank, offsets_tbl_window);
			}

			void _compare_exchange(global_ptr<void> obj, void* desired,
					std::size_t size, void* expected, void* output_buffer) {
				MPI_Datatype t_type = fitting_mpi_int(size);
				// Perform the store operation
				std::size_t win_index = get_data_win_index(obj.offset());
				std::size_t win_offset = get_data_win_offset(obj.offset());
				mpi_lock_data[win_index][obj.node()].lock(MPI_LOCK_EXCLUSIVE, obj.node(), data_windows[win_index][obj.node()]);
				MPI_Compare_and_swap(desired, expected, output_buffer, t_type, obj.node(), win_offset, data_windows[win_index][obj.node()]);
				mpi_lock_data[win_index][obj.node()].unlock(obj.node(), data_windows[win_index][obj.node()]);
			}

			void _compare_exchange_owners_dir(const void* desired, const void* expected, void* output_buffer,
					const std::size_t size, const std::size_t rank, const std::size_t disp) {
				MPI_Datatype t_type = fitting_mpi_int(size);
				// Perform the compare-and-swap operation
				MPI_Win_lock(MPI_LOCK_EXCLUSIVE, rank, 0, owners_dir_window);
				MPI_Compare_and_swap(desired, expected, output_buffer, t_type, rank, disp, owners_dir_window);
				MPI_Win_unlock(rank, owners_dir_window);
			}

			void _compare_exchange_offsets_tbl(const void* desired, const void* expected, void* output_buffer,
					const std::size_t size, const std::size_t rank, const std::size_t disp) {
				MPI_Datatype t_type = fitting_mpi_int(size);
				// Perform the compare-and-swap operation
				MPI_Win_lock(MPI_LOCK_EXCLUSIVE, rank, 0, offsets_tbl_window);
				MPI_Compare_and_swap(desired, expected, output_buffer, t_type, rank, disp, offsets_tbl_window);
				MPI_Win_unlock(rank, offsets_tbl_window);
			}

			/**
			 * @brief Atomic fetch&add for the MPI backend (for internal usage)
			 *
			 * This function requires the correct MPI type to work. Usually, you
			 * want to use the three _fetch_add_{int,uint,float} functions
			 * instead, which determine the correct type themselves and then
			 * call this function
			 *
			 * @param obj The pointer to the memory location to modify
			 * @param value Pointer to the value to add
			 * @param t_type MPI type of the object, value, and output buffer
			 * @param output_buffer Location to store the return value
			 */
			void _fetch_add(global_ptr<void> obj, void* value,
					MPI_Datatype t_type, void* output_buffer) {
				// Perform the exchange operation
				std::size_t win_index = get_data_win_index(obj.offset());
				std::size_t win_offset = get_data_win_offset(obj.offset());
				mpi_lock_data[win_index][obj.node()].lock(MPI_LOCK_EXCLUSIVE, obj.node(), data_windows[win_index][obj.node()]);
				MPI_Fetch_and_op(value, output_buffer, t_type, obj.node(), win_offset, MPI_SUM, data_windows[win_index][obj.node()]);
				mpi_lock_data[win_index][obj.node()].unlock(obj.node(), data_windows[win_index][obj.node()]);
			}

			void _fetch_add_int(global_ptr<void> obj, void* value,
					std::size_t size, void* output_buffer) {
				MPI_Datatype t_type = fitting_mpi_int(size);
				_fetch_add(obj, value, t_type, output_buffer);
			}

			void _fetch_add_uint(global_ptr<void> obj, void* value,
					std::size_t size, void* output_buffer) {
				MPI_Datatype t_type = fitting_mpi_uint(size);
				_fetch_add(obj, value, t_type, output_buffer);
			}

			void _fetch_add_float(global_ptr<void> obj, void* value,
					std::size_t size, void* output_buffer) {
				MPI_Datatype t_type = fitting_mpi_float(size);
				_fetch_add(obj, value, t_type, output_buffer);
			}
		} // namespace atomic
	} // namespace backend
} // namespace argo<|MERGE_RESOLUTION|>--- conflicted
+++ resolved
@@ -11,11 +11,7 @@
 #include <algorithm>
 #include <atomic>
 #include <type_traits>
-<<<<<<< HEAD
-#include <mpi.h>
 #include <vector>
-=======
->>>>>>> 03409cd5
 
 #include "swdsm.h"
 #include "../backend.hpp"
