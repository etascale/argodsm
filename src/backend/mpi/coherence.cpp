--- conflicted
+++ resolved
@@ -8,66 +8,9 @@
 #include <vector>
 
 #include "../backend.hpp"
-#include "mpi_lock.hpp"
 #include "swdsm.h"
 #include "virtual_memory/virtual_memory.hpp"
-#include "write_buffer.hpp"
 
-<<<<<<< HEAD
-// EXTERNAL VARIABLES FROM BACKEND
-/**
- * @brief This is needed to access page information from the cache
- * @deprecated Should be replaced with a cache API
- */
-extern control_data *cacheControl;
-/**
- * @brief globalSharers is needed to access and modify the pyxis directory
- * @deprecated Should eventually be handled by a cache module
- */
-extern std::uint64_t *globalSharers;
-/**
- * @brief A vector containing cache locks
- * @deprecated Should eventually be handled by a cache module
- */
-extern std::vector<cache_lock> cache_locks;
-/**
- * @brief A sync lock that acquires shared read or exclusive
- * write access to the whole cache.
- */
-extern std::shared_mutex sync_lock;
-/**
- * @brief sharer_windows protects the pyxis directory
- * @deprecated Should not be needed once the pyxis directory is
- * managed from elsewhere through a cache module.
- */
-extern std::vector<std::vector<MPI_Win>> sharer_windows;
-/**
- * @brief sharer locks that protect concurrent access from the same node
- * @deprecated Should be done in a cache module
- */
-extern mpi_lock **mpi_lock_sharer;
-/**
- * @brief Needed to update argo statistics
- * @deprecated Should be replaced by API calls to a stats module
- */
-extern argo_statistics stats;
-/**
- * @brief Needed to update information about cache pages touched
- * @deprecated Should eventually be handled by a cache module
- */
-extern argo_byte *touchedcache;
-/**
- * @brief workcomm is needed to poke the MPI system during one sided RMA
- */
-extern MPI_Comm workcomm;
-/**
- * @brief Write buffer to ensure selectively handled pages can be removed
- * @deprecated This should eventually be handled by a cache module
- */
-extern write_buffer<std::size_t>* argo_write_buffer;
-
-=======
->>>>>>> d5830e5e
 namespace argo {
 	namespace backend {
 		void _selective_acquire(void *addr, std::size_t size){
