/**
 * @file
 * @brief This file implements selective coherence mechanisms for ArgoDSM
 * @copyright Eta Scale AB. Licensed under the Eta Scale Open Source License. See the LICENSE file for details.
 */

#include <shared_mutex>
#include <vector>

#include "../backend.hpp"
#include "swdsm.h"
#include "virtual_memory/virtual_memory.hpp"

namespace argo {
namespace backend {

void _selective_acquire(void *addr, std::size_t size) {
	// Skip selective acquire if the size of the region is 0
	if(size == 0) {
		return;
	}

	const std::size_t block_size = page_size*CACHELINE;
	const std::size_t start_address = reinterpret_cast<std::size_t>(argo::virtual_memory::start_address());
	const std::size_t page_misalignment = reinterpret_cast<std::size_t>(addr)%block_size;
	std::size_t argo_address =
		((reinterpret_cast<std::size_t>(addr)-start_address)/block_size)*block_size;
	const node_id_t node_id = argo::backend::node_id();
	const std::size_t node_id_bit = static_cast<std::size_t>(1) << node_id;

	// Lock relevant mutexes. Start statistics timekeeping
	double t1 = MPI_Wtime();
	std::shared_lock lock(sync_lock);

	// Iterate over all pages to selectively invalidate
	for(std::size_t page_address = argo_address;
			page_address < argo_address + page_misalignment + size;
			page_address += block_size) {
		const node_id_t homenode_id = peek_homenode(page_address);
		// This page should be skipped in the following cases
		// 1. The page is node local so no acquire is necessary
		// 2. The page has not yet been first-touched and trying
		// to perform an acquire would first-touch the page
		if(	homenode_id == node_id ||
			homenode_id == argo::data_distribution::invalid_node_id) {
			continue;
		}

		const std::size_t cache_index = getCacheIndex(page_address);
		const std::size_t classification_index = get_classification_index(page_address);
		cache_locks[cache_index].lock();

<<<<<<< HEAD
			// Poke the MPI system to force progress
			int flag;
			MPI_Iprobe(MPI_ANY_SOURCE, MPI_ANY_TAG, argo_comm, &flag, MPI_STATUS_IGNORE);
=======
		// If the page is dirty, downgrade it
		if(cacheControl[cache_index].dirty == DIRTY) {
			mprotect(reinterpret_cast<char*>(start_address) + page_address, block_size, PROT_READ);
			for(int i = 0; i <CACHELINE; i++) {
				storepageDIFF(cache_index+i, page_address+page_size*i);
			}
			argo_write_buffer->erase(cache_index);
			cacheControl[cache_index].dirty = CLEAN;
		}
>>>>>>> d4db3be5

		std::size_t win_index = get_sharer_win_index(classification_index);
		// Optimization to keep pages in cache if they do not
		// need to be invalidated.
		mpi_lock_sharer[win_index][node_id].lock(MPI_LOCK_SHARED, node_id, sharer_windows[win_index][node_id]);
		if(
				// node is single writer
				(globalSharers[classification_index+1] == node_id_bit)
				||
				// No writer and assert that the node is a sharer
				((globalSharers[classification_index+1] == 0) &&
				 ((globalSharers[classification_index] & node_id_bit) == node_id_bit))
		  ) {
			mpi_lock_sharer[win_index][node_id].unlock(node_id, sharer_windows[win_index][node_id]);
			touchedcache[cache_index] = 1;
			// nothing - we keep the pages, SD is done in flushWB
		} else { // multiple writer or SO, invalidate the page
			mpi_lock_sharer[win_index][node_id].unlock(node_id, sharer_windows[win_index][node_id]);
			cacheControl[cache_index].dirty = CLEAN;
			cacheControl[cache_index].state = INVALID;
			touchedcache[cache_index] = 0;
			mprotect(reinterpret_cast<char*>(start_address) + page_address, block_size, PROT_NONE);
		}
		cache_locks[cache_index].unlock();
	}
	double t2 = MPI_Wtime();

	// Poke the MPI system to force progress
	int flag;
	MPI_Iprobe(MPI_ANY_SOURCE, MPI_ANY_TAG, workcomm, &flag, MPI_STATUS_IGNORE);

	std::lock_guard<std::mutex> ssi_time_lock(stats.ssi_time_mutex);
	stats.ssi_time += t2-t1;
}

void _selective_release(void *addr, std::size_t size) {
	// Skip selective release if the size of the region is 0
	if(size == 0) {
		return;
	}

	const std::size_t block_size = page_size*CACHELINE;
	const std::size_t start_address = reinterpret_cast<std::size_t>(argo::virtual_memory::start_address());
	const std::size_t page_misalignment = reinterpret_cast<std::size_t>(addr)%block_size;
	std::size_t argo_address =
		((reinterpret_cast<std::size_t>(addr)-start_address)/block_size)*block_size;
	const node_id_t node_id = argo::backend::node_id();

	// Lock relevant mutexes. Start statistics timekeeping
	double t1 = MPI_Wtime();
	std::shared_lock lock(sync_lock);

	// Iterate over all pages to selectively downgrade
	for(std::size_t page_address = argo_address;
			page_address < argo_address + page_misalignment + size;
			page_address += block_size) {
		const node_id_t homenode_id = peek_homenode(page_address);
		// selective_release should be skipped in the following cases
		// 1. The page is node local so no release is necessary
		// 2. The page has not yet been first-touched and trying
		// to perform a release would first-touch the page
		if(	homenode_id == node_id ||
			homenode_id == argo::data_distribution::invalid_node_id) {
			continue;
		}

		const std::size_t cache_index = getCacheIndex(page_address);
		cache_locks[cache_index].lock();

		// If the page is dirty, downgrade it
		if(cacheControl[cache_index].dirty == DIRTY) {
			mprotect(reinterpret_cast<char*>(start_address) + page_address, block_size, PROT_READ);
			for(int i = 0; i <CACHELINE; i++) {
				storepageDIFF(cache_index+i, page_address+page_size*i);
			}
			argo_write_buffer->erase(cache_index);
			cacheControl[cache_index].dirty = CLEAN;
		}
		cache_locks[cache_index].unlock();
	}
	double t2 = MPI_Wtime();

<<<<<<< HEAD
			// Poke the MPI system to force progress
			int flag;
			MPI_Iprobe(MPI_ANY_SOURCE, MPI_ANY_TAG, argo_comm, &flag, MPI_STATUS_IGNORE);
=======
	// Poke the MPI system to force progress
	int flag;
	MPI_Iprobe(MPI_ANY_SOURCE, MPI_ANY_TAG, workcomm, &flag, MPI_STATUS_IGNORE);
>>>>>>> d4db3be5

	std::lock_guard<std::mutex> ssd_time_lock(stats.ssd_time_mutex);
	stats.ssd_time += t2-t1;
}

}  // namespace backend
}  // namespace argo<|MERGE_RESOLUTION|>--- conflicted
+++ resolved
@@ -50,21 +50,9 @@
 		const std::size_t classification_index = get_classification_index(page_address);
 		cache_locks[cache_index].lock();
 
-<<<<<<< HEAD
-			// Poke the MPI system to force progress
-			int flag;
-			MPI_Iprobe(MPI_ANY_SOURCE, MPI_ANY_TAG, argo_comm, &flag, MPI_STATUS_IGNORE);
-=======
-		// If the page is dirty, downgrade it
-		if(cacheControl[cache_index].dirty == DIRTY) {
-			mprotect(reinterpret_cast<char*>(start_address) + page_address, block_size, PROT_READ);
-			for(int i = 0; i <CACHELINE; i++) {
-				storepageDIFF(cache_index+i, page_address+page_size*i);
-			}
-			argo_write_buffer->erase(cache_index);
-			cacheControl[cache_index].dirty = CLEAN;
-		}
->>>>>>> d4db3be5
+		// Poke the MPI system to force progress
+		int flag;
+		MPI_Iprobe(MPI_ANY_SOURCE, MPI_ANY_TAG, argo_comm, &flag, MPI_STATUS_IGNORE);
 
 		std::size_t win_index = get_sharer_win_index(classification_index);
 		// Optimization to keep pages in cache if they do not
@@ -147,15 +135,9 @@
 	}
 	double t2 = MPI_Wtime();
 
-<<<<<<< HEAD
-			// Poke the MPI system to force progress
-			int flag;
-			MPI_Iprobe(MPI_ANY_SOURCE, MPI_ANY_TAG, argo_comm, &flag, MPI_STATUS_IGNORE);
-=======
 	// Poke the MPI system to force progress
 	int flag;
-	MPI_Iprobe(MPI_ANY_SOURCE, MPI_ANY_TAG, workcomm, &flag, MPI_STATUS_IGNORE);
->>>>>>> d4db3be5
+	MPI_Iprobe(MPI_ANY_SOURCE, MPI_ANY_TAG, argo_comm, &flag, MPI_STATUS_IGNORE);
 
 	std::lock_guard<std::mutex> ssd_time_lock(stats.ssd_time_mutex);
 	stats.ssd_time += t2-t1;
