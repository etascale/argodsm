--- conflicted
+++ resolved
@@ -74,14 +74,8 @@
 					mpi_lock_sharer[win_index][node_id].unlock(node_id, sharer_windows[win_index][node_id]);
 					touchedcache[cache_index] = 1;
 					//nothing - we keep the pages, SD is done in flushWB
-<<<<<<< HEAD
-				}
-				else{ //multiple writer or SO, invalidate the page
+				}else{ //multiple writer or SO, invalidate the page
 					mpi_lock_sharer[win_index][node_id].unlock(node_id, sharer_windows[win_index][node_id]);
-=======
-				}else{ //multiple writer or SO, invalidate the page
-					MPI_Win_unlock(node_id, sharerWindow);
->>>>>>> 03409cd5
 					cacheControl[cache_index].dirty = CLEAN;
 					cacheControl[cache_index].state = INVALID;
 					touchedcache[cache_index] = 0;
